from collections import defaultdict
from pathlib import Path
from typing import Any, Dict, Literal, Optional, Tuple, Union

import numpy as np
from tensordict import TensorDict
import torch
import torch.nn as nn
import torch.nn.functional as F
import torch.optim as optim
from torchrl.data import ListStorage, ReplayBuffer
from torchrl.objectives.value.functional import generalized_advantage_estimate

from actor_critic import ActorCritic
from modules import AuxiliaryPredictionHeads, AuxiliaryPredictorConfig
from reduction_env import ReductionEnvConfig, VectorizedReductionEnvironment


class PPOConfig:
    def __init__(
        self,
        lr: float = 1e-5,
        gamma: float = 0.99,
        gae_lambda: float = 0.95,
        clip_epsilon: float = 0.2,
        clip_grad_norm: float = 0.5,
        epochs: int = 4,
        minibatch_size: int = 64,
    ) -> None:
        self.lr = lr
        self.gamma = gamma
        self.gae_lambda = gae_lambda
        self.clip_epsilon = clip_epsilon
        self.clip_grad_norm = clip_grad_norm
        self.epochs = epochs
        self.minibatch_size = minibatch_size

    def __str__(self):
        self_dict = vars(self)
        return f"PPOConfig({', '.join(f'{k}={v}' for k, v in self_dict.items())})"


class AgentConfig:
    def __init__(
        self,
        ppo_config: PPOConfig,
        device: Union[torch.device, str],
        batch_size: int = 1,
        dropout_p: float = 0.1,
        env_config: Optional[ReductionEnvConfig] = None,
        policy_type: str = Union[
            Literal["continuous"], Literal["discrete"], Literal["joint-energ"]
        ],
        auxiliary_predictor: bool = False,
        teacher_forcing: bool = False,
        auxiliary_predictor_reward_weight: float = 0.1,
        auxiliary_predictor_config: Optional[AuxiliaryPredictorConfig] = None,
    ) -> None:
        self.ppo_config = ppo_config
        self.device = device
        self.batch_size = batch_size
        self.dropout_p = dropout_p

        self.auxiliary_predictor = auxiliary_predictor
        self.teacher_forcing = teacher_forcing

        self.policy_type = policy_type
        self.env_config = env_config if env_config is not None else ReductionEnvConfig()
        self.auxiliary_reward_weight = (
            0.0 if not auxiliary_predictor else auxiliary_predictor_reward_weight
        )
        self.auxiliary_predictor_config = (
            None
            if not auxiliary_predictor
            else (
                auxiliary_predictor_config
                if auxiliary_predictor_config is not None
                else AuxiliaryPredictorConfig()
            )
        )

    def __str__(self):
        self_dict = vars(self)
        return f"AgentConfig({', '.join(f'{k}={v}' for k, v in self_dict.items())})"


class Agent(nn.Module):
    def __init__(self, agent_config: AgentConfig) -> None:
        super().__init__()
        self.agent_config = agent_config
        self.device = self.agent_config.device

        self.actor_critic = ActorCritic(
            policy_type=self.agent_config.policy_type,
            max_basis_dim=self.agent_config.env_config.net_dim,
            dropout_p=self.agent_config.dropout_p,
        )
        self.optimizer = optim.AdamW(
            self.actor_critic.parameters(),
            lr=self.agent_config.ppo_config.lr,
        )

        self.auxiliary_predictor = None
        if self.agent_config.auxiliary_predictor:
            self.auxiliary_predictor = AuxiliaryPredictionHeads(
                gs_norms_encoder=self.actor_critic.gs_norms_encoder,
                action_encoder=self.actor_critic.action_encoder,
                dropout_p=self.agent_config.dropout_p,
                hidden_dim=self.agent_config.auxiliary_predictor_config.hidden_dim,
                device=self.device,
                teacher_forcing=self.agent_config.teacher_forcing,
            )
            self.auxiliary_predictor_optimizer = optim.AdamW(
                self.auxiliary_predictor.parameters(),
                lr=self.agent_config.auxiliary_predictor_config.lr,
            )

        self.mse_loss = nn.MSELoss()

        def sample_transform(tensordict: TensorDict) -> TensorDict:
            tensordict = TensorDict(
                {key: tensordict[key].flatten(0, 1) for key in tensordict.keys()}
            )
            return tensordict

        self.replay_buffer = ReplayBuffer(
            storage=ListStorage(),
            transform=sample_transform,
        )

        self.batch_size = self.agent_config.batch_size
        self.agent_config.env_config.batch_size = self.batch_size
        self.env = VectorizedReductionEnvironment(self.agent_config.env_config)
        self.state, self.info = self.env.reset()

        self.state = self.state.to(self.device)
        self.info = self.info.to(self.device)

    def store_transition(
        self,
        state: TensorDict[str, torch.Tensor],
        action: torch.Tensor,
        log_prob: torch.Tensor,
        reward: torch.Tensor,
        done: torch.Tensor,
        next_state: TensorDict[str, torch.Tensor],
        next_info: TensorDict[str, torch.Tensor],
        current_info: TensorDict[str, torch.Tensor],
    ):
        td = TensorDict(
            {
                "state": {
                    "basis": state["basis"],
                    "last_action": state["last_action"],
                    "basis_dim": state["basis_dim"],
                },
                "action": action,
                "log_prob": log_prob,
                "reward": reward,
                "done": done,
                "next_state": {
                    "basis": next_state["basis"],
                    "last_action": next_state["last_action"],
                    "basis_dim": next_state["basis_dim"],
                },
                "next_info": next_info,
                "current_info": current_info,
            },
            batch_size=[action.size(0)],
        )
        self.replay_buffer.extend(
            [*td.split(np.ones(td.batch_size[0], dtype=int).tolist(), dim=0)]
        )

    def get_action(self, state: TensorDict) -> Tuple[int, float, float, torch.Tensor]:
        with torch.no_grad():
            basis_dim = state["basis_dim"]
            last_action = state["last_action"]
            termination_prob, continue_logits, value = self.actor_critic(state)

            if self.agent_config.policy_type == "continuous":
                block_size_float, block_size_std = continue_logits.unbind(dim=1)
                if self.training:
                    terminate_dist = torch.distributions.Bernoulli(termination_prob)
                    terminate = terminate_dist.sample()
                    termination_log_probs = terminate_dist.log_prob(terminate)

                    block_size_dist = torch.distributions.Normal(
                        block_size_float,
                        block_size_std,
                    )
                    cont_block = block_size_dist.rsample()

                    with torch.no_grad():
                        # discrete block size for environment
                        discrete_block = torch.clamp(
                            torch.round(cont_block),
                            min=last_action + 1,
                            max=basis_dim,
                        )
                    # straight through estimator to preserve gradients
                    # unnecessary for PPO, but necessary for SAC
                    block_size = (
                        cont_block + (discrete_block.float() - cont_block).detach()
                    )
                    block_size_log_probs = block_size_dist.log_prob(block_size)

                else:
                    terminate = termination_prob
                    termination_log_probs = torch.log(termination_prob)

                    block_size_dist = torch.distributions.Normal(
                        block_size_float,
                        block_size_std,
                    )
                    block_size = torch.round(block_size_float)
                    block_size_log_probs = block_size_dist.log_prob(block_size_float)

                log_probs = torch.where(
                    terminate > 0.5,
                    termination_log_probs,  # only termination log prob matters
                    termination_log_probs
                    + block_size_log_probs
                    - torch.log(
                        block_size_dist.cdf(basis_dim + 0.5)
                        - block_size_dist.cdf(last_action + 0.5)  # adjust for boundary
                    ),
                )

                action = torch.where(
                    terminate > 0.5,
                    torch.tensor(0, device=block_size.device),
                    block_size - 1,
                )  # consolidate action ids

            elif (
                self.agent_config.policy_type == "discrete"
                or self.agent_config.policy_type == "joint-energy"
            ):
                terminate_dist = torch.distributions.Bernoulli(termination_prob)
                continue_dist = torch.distributions.Categorical(logits=continue_logits)
                if self.training:
                    terminate = terminate_dist.sample()
                    continue_action = continue_dist.sample()
                else:
                    terminate = (termination_prob > 0.5).float()
                    continue_action = torch.argmax(continue_logits, dim=-1)

                termination_log_probs = terminate_dist.log_prob(terminate)
                continue_log_probs = continue_dist.log_prob(continue_action)

                action = torch.where(
                    termination_prob > 0.5,
                    torch.tensor(0, device=continue_action.device),
                    continue_action + 1,
                )
                log_probs = torch.where(
                    termination_prob > 0.5,
                    termination_log_probs,  # only termination log prob matters
                    termination_log_probs + continue_log_probs,
                )

            return action, log_probs, value, termination_prob, continue_logits

    def _update_continuous(self) -> Dict[str, float]:
        self.train()

        batch = self.replay_buffer.sample(len(self.replay_buffer)).to(self.device)

        states = batch["state"]
        next_states = batch["next_state"]
        actions = batch["action"]
        old_log_probs = batch["log_prob"]
        rewards = batch["reward"]
        dones = batch["done"]

        # Calculate advantages by Generalized Advantage Estimation (GAE) using current value function
        with torch.no_grad():
            """
            This block computes the value estimates for the current states and the next states
            using the critic part of the actor-critic model.

            Using `torch.no_grad()` means we do not track gradients during this computation because
            these estimates serve as targets for calculating the advantage; they are not directly
            updated in this backward pass.

            The computed `values` and `next_values` are used to calculate the temporal-difference
            errors (deltas), which are the building blocks for GAE.
            """
            _, _, values = self.actor_critic(states)
            _, _, next_values = self.actor_critic(next_states)

        advantages, returns = generalized_advantage_estimate(
            gamma=self.agent_config.ppo_config.gamma,
            lmbda=self.agent_config.ppo_config.gae_lambda,
            state_value=values.unsqueeze(1),
            next_state_value=next_values.unsqueeze(1),
            reward=rewards.unsqueeze(1),
            done=dones.unsqueeze(1),
        )
        advantages = (advantages - advantages.mean()) / (advantages.std() + 1e-8)

        actor_losses, critic_losses, entropy_losses, total_losses = [], [], [], []
        term_losses, block_losses = [], []
        term_entropies, block_entropies = [], []
        clip_fractions = []
        approx_kls = []

        if self.agent_config.auxiliary_predictor:
            auxiliary_predictor_losses_dict = defaultdict(list)

        for _ in range(self.agent_config.ppo_config.epochs):
            termination_probs, block_logits, values = self.actor_critic(states)
            block_mean_preds, block_pred_std = block_logits.unbind(dim=1)
            # term_probs, block_preds, values [batch_size]

            # Create action masks
            terminate_mask = actions == 0  # [batch_size]
            continue_mask = ~terminate_mask  # [batch_size]

            # Termination log probs (Bernoulli)
            term_dist = torch.distributions.Bernoulli(probs=termination_probs)
            term_log_probs = term_dist.log_prob(terminate_mask.float())  # [batch_size]

            # Block size log probs (Normal distribution)
            block_dist = torch.distributions.Normal(
                loc=block_mean_preds[continue_mask],
                scale=block_pred_std[continue_mask],
            )
            block_log_probs = block_dist.log_prob(
                actions[continue_mask].float()
            )  # [continue_size]

            # Combine log probs
            new_log_probs = term_log_probs
            new_log_probs[continue_mask] += block_log_probs

            r"""
            The probability ratio is
            \[
            r_t(\theta) = \frac{\pi_{\theta}(a_t | s_t)}{\pi_{\theta_{\text{old}}}(a_t | s_t)}
            \]
            This ratio measures how much the new policy differs from the old one.
            """
            ratios = (new_log_probs - old_log_probs).exp()

            r"""
            PPO modifies the standard policy gradient update using a clipped surrogate objective:
            \[
            L(\theta) = \mathbb{E}_t \left[ \min \left( r_t(\theta) A_t, \text{clip}(r_t(\theta), 1 - \epsilon, 1 + \epsilon) A_t \right) \right]
            \]
            """
            surr1 = ratios * advantages
            surr2 = (
                torch.clamp(
                    ratios,
                    1 - self.agent_config.ppo_config.clip_epsilon,
                    1 + self.agent_config.ppo_config.clip_epsilon,
                )
                * advantages
            )
            actor_loss = -torch.min(surr1, surr2).mean()
            critic_loss = self.mse_loss(values, returns.squeeze(1))

            term_entropy = term_dist.entropy().mean()
            block_entropy_all = torch.zeros(actions.size(0), device=self.device)
            block_entropy_all[continue_mask] = block_dist.entropy()
            block_entropy = block_entropy_all.mean()
            # additivity property holds because termination and block size are independent
            entropy_loss = -(term_entropy + block_entropy)

            actor_critic_loss = actor_loss + 0.5 * critic_loss + 0.01 * entropy_loss
            if self.agent_config.auxiliary_predictor:
                auxiliary_predictor_losses = self.get_auxiliary_predictor_loss(
                    states=states,
                    next_states=next_states,
                    actions=actions,
                    current_info=batch["current_info"],
                    next_info=batch["next_info"],
                )
                auxiliary_predictor_loss = {
                    k: v.nanmean() for k, v in auxiliary_predictor_losses.items()
                }
                auxiliary_predictor_losses = sum(auxiliary_predictor_loss.values())
                auxiliary_predictor_losses.requires_grad_()

            self.optimizer.zero_grad()
            if self.agent_config.auxiliary_predictor:
                self.auxiliary_predictor_optimizer.zero_grad()

            actor_critic_loss.backward()
            torch.nn.utils.clip_grad_norm_(
                self.actor_critic.parameters(),
                self.agent_config.ppo_config.clip_grad_norm,
            )

            if self.agent_config.auxiliary_predictor:
                auxiliary_predictor_losses.backward()
                torch.nn.utils.clip_grad_norm_(
                    self.parameters(),
                    self.agent_config.ppo_config.clip_grad_norm,
                )

            self.optimizer.step()
            if self.agent_config.auxiliary_predictor:
                self.auxiliary_predictor_optimizer.step()

            # Logging metrics
            actor_losses.append(actor_loss.item())
            critic_losses.append(critic_loss.item())
            entropy_losses.append(entropy_loss.item())
            total_losses.append(actor_critic_loss.item())

            with torch.no_grad():
                term_loss = (
                    -torch.min(surr1[terminate_mask], surr2[terminate_mask]).mean()
                    if terminate_mask.any()
                    else torch.tensor(0.0)
                )

                # Block size component loss
                block_loss = (
                    -torch.min(surr1[continue_mask], surr2[continue_mask]).mean()
                    if continue_mask.any()
                    else torch.tensor(0.0)
                )

            term_losses.append(term_loss.item())
            block_losses.append(block_loss.item())

            term_entropies.append(term_entropy.item())
            block_entropies.append(block_entropy.item())

            clipped = (ratios < 1 - self.agent_config.ppo_config.clip_epsilon) | (
                ratios > 1 + self.agent_config.ppo_config.clip_epsilon
            )
            clip_fractions.append(clipped.float().mean().item())

            approx_kl = (old_log_probs - new_log_probs).mean().item()
            approx_kls.append(approx_kl)

            if self.agent_config.auxiliary_predictor:
                for k, v in auxiliary_predictor_loss.items():
                    auxiliary_predictor_losses_dict[k].append(v.item())

        self.replay_buffer.empty()

        metrics = {
            "update/avg_actor_loss": np.mean(actor_losses),
            "update/avg_critic_loss": np.mean(critic_losses),
            "update/avg_term_loss": np.mean(term_losses),
            "update/avg_block_loss": np.mean(block_losses),
            "update/avg_term_entropy": np.mean(term_entropies),
            "update/avg_block_entropy": np.mean(block_entropies),
            "update/avg_entropy": np.mean(entropy_losses),
            "update/total_loss": np.mean(total_losses),
            "update/approx_kl": np.mean(approx_kls),
            "update/advantages_mean": advantages.mean().item(),
            "update/advantages_std": advantages.std().item(),
            "update/clip_fraction": np.mean(clip_fractions),
        }
        if self.agent_config.auxiliary_predictor:
            for k, v in auxiliary_predictor_losses_dict.items():
                metrics[f"update/auxiliary/{k}"] = np.mean(v)

        return metrics

    def _update_discrete(self) -> Dict[str, float]:
        self.train()

        batch = self.replay_buffer.sample(len(self.replay_buffer)).to(self.device)

        states = batch["state"]
        next_states = batch["next_state"]
        actions = batch["action"]
        old_log_probs = batch["log_prob"]
        rewards = batch["reward"]
        dones = batch["done"]

        with torch.no_grad():
            _, _, values = self.actor_critic(states)
            _, _, next_values = self.actor_critic(next_states)

        advantages, returns = generalized_advantage_estimate(
            gamma=self.agent_config.ppo_config.gamma,
            lmbda=self.agent_config.ppo_config.gae_lambda,
            state_value=values.unsqueeze(1),
            next_state_value=next_values.unsqueeze(1),
            reward=rewards.unsqueeze(1),
            done=dones.unsqueeze(1),
        )
        advantages = (advantages - advantages.mean()) / (advantages.std() + 1e-8)

        actor_losses, critic_losses, entropy_losses, total_losses = [], [], [], []
        term_losses, continue_losses = [], []
        term_entropies, continue_entropies = [], []
        clip_fractions = []
        approx_kls = []

        if self.agent_config.auxiliary_predictor:
            auxiliary_predictor_losses_dict = defaultdict(list)

        for _ in range(self.agent_config.ppo_config.epochs):
            termination_probs, continue_logits, values = self.actor_critic(states)

            # Create action masks
            terminate_mask = actions == 0  # [batch_size]
            continue_mask = ~terminate_mask  # [batch_size]

            # Termination log probs (Bernoulli)
            term_dist = torch.distributions.Bernoulli(probs=termination_probs)
            term_log_probs = term_dist.log_prob(terminate_mask.float())

            # Continue log probs (Categorical)
            continue_actions = actions[continue_mask] - 1  # adjust for 0-based index
            continue_dist = torch.distributions.Categorical(
                logits=continue_logits[continue_mask]
            )
            continue_log_probs = continue_dist.log_prob(continue_actions)

            # Combine log probs
            new_log_probs = term_log_probs
            new_log_probs[continue_mask] += continue_log_probs

            ratios = (new_log_probs - old_log_probs).exp()

            surr1 = ratios * advantages
            surr2 = (
                torch.clamp(
                    ratios,
                    1 - self.agent_config.ppo_config.clip_epsilon,
                    1 + self.agent_config.ppo_config.clip_epsilon,
                )
                * advantages
            )
            actor_loss = -torch.min(surr1, surr2).mean()
            critic_loss = self.mse_loss(values, returns.squeeze(1))

            term_entropy = term_dist.entropy().mean()

            continue_entropy_all = torch.zeros(actions.size(0), device=self.device)
            continue_entropy_all[continue_mask] = continue_dist.entropy()
            continue_entropy = continue_entropy_all.mean()
            # additivity property holds because termination and continue action are independent
            entropy_loss = -(term_entropy + continue_entropy)

            actor_critic_loss = actor_loss + 0.5 * critic_loss + 0.01 * entropy_loss
<<<<<<< HEAD
            if self.agent_config.simulator:
                simulator_losses, _ = self.get_sim_loss(
                    actions=actions,
                    states=states,
                    next_states=next_states,
                    time_taken=batch["next_info"]["time"],
                )
                gs_norm_sim_loss = simulator_losses["gs_norm_loss"].nanmean()
                time_sim_loss = simulator_losses["time_loss"].nanmean()
                simulator_loss = gs_norm_sim_loss + time_sim_loss
                simulator_loss.requires_grad_()

            if self.agent_config.basis_stat_predictor:
                basis_stat_pred_losses, _ = self.get_basis_stat_pred_loss(
                    states=states,
=======
            if self.agent_config.auxiliary_predictor:
                auxiliary_predictor_losses = self.get_auxiliary_predictor_loss(
                    states=states,
                    next_states=next_states,
>>>>>>> 8a3ff86a
                    actions=actions,
                    current_info=batch["current_info"],
                    next_info=batch["next_info"],
                )
                auxiliary_predictor_loss = {
                    k: v.nanmean() for k, v in auxiliary_predictor_losses.items()
                }
                auxiliary_predictor_losses = sum(auxiliary_predictor_loss.values())
                auxiliary_predictor_losses.requires_grad_()

            self.optimizer.zero_grad()
            if self.agent_config.auxiliary_predictor:
                self.auxiliary_predictor_optimizer.zero_grad()

            actor_critic_loss.backward()
            torch.nn.utils.clip_grad_norm_(
                self.actor_critic.parameters(),
                self.agent_config.ppo_config.clip_grad_norm,
            )

            if self.agent_config.auxiliary_predictor:
                auxiliary_predictor_losses.backward()
                torch.nn.utils.clip_grad_norm_(
                    self.parameters(),
                    self.agent_config.ppo_config.clip_grad_norm,
                )

            self.optimizer.step()
            if self.agent_config.auxiliary_predictor:
                self.auxiliary_predictor_optimizer.step()

            # Logging metrics
            actor_losses.append(actor_loss.item())
            critic_losses.append(critic_loss.item())
            entropy_losses.append(entropy_loss.item())
            total_losses.append(actor_critic_loss.item())

            with torch.no_grad():
                term_loss = (
                    -torch.min(surr1[terminate_mask], surr2[terminate_mask]).mean()
                    if terminate_mask.any()
                    else torch.tensor(0.0)
                )
                continue_loss = (
                    -torch.min(surr1[continue_mask], surr2[continue_mask]).mean()
                    if continue_mask.any()
                    else torch.tensor(0.0)
                )

            term_losses.append(term_loss.item())
            continue_losses.append(continue_loss.item())
            term_entropies.append(term_entropy.item())
            continue_entropies.append(continue_entropy.item())

            clipped = (ratios < 1 - self.agent_config.ppo_config.clip_epsilon) | (
                ratios > 1 + self.agent_config.ppo_config.clip_epsilon
            )
            clip_fractions.append(clipped.float().mean().item())

            approx_kl = (old_log_probs - new_log_probs).mean().item()
            approx_kls.append(approx_kl)

            if self.agent_config.auxiliary_predictor:
                for k, v in auxiliary_predictor_loss.items():
                    auxiliary_predictor_losses_dict[k].append(v.item())

        self.replay_buffer.empty()

        metrics = {
            "update/avg_actor_loss": np.mean(actor_losses),
            "update/avg_critic_loss": np.mean(critic_losses),
            "update/avg_term_loss": np.mean(term_losses),
            "update/avg_continue_loss": np.mean(continue_losses),
            "update/avg_term_entropy": np.mean(term_entropies),
            "update/avg_continue_entropy": np.mean(continue_entropies),
            "update/avg_entropy": np.mean(entropy_losses),
            "update/total_loss": np.mean(total_losses),
            "update/approx_kl": np.mean(approx_kls),
            "update/advantages_mean": advantages.mean().item(),
            "update/advantages_std": advantages.std().item(),
            "update/clip_fraction": np.mean(clip_fractions),
        }
        if self.agent_config.auxiliary_predictor:
            for k, v in auxiliary_predictor_losses_dict.items():
                metrics[f"update/auxiliary/{k}"] = np.mean(v)

        return metrics

    def get_auxiliary_predictor_loss(
        self,
        states: torch.Tensor,
        next_states: torch.Tensor,
<<<<<<< HEAD
        time_taken: torch.Tensor,
    ) -> Tuple[Dict[str, float], Dict[str, Any]]:
        current_features = self.actor_critic.preprocess_inputs(states)
        next_features = self.actor_critic.preprocess_inputs(next_states)

        gs_norm_sim_loss = torch.full_like(
            actions.float(), float("nan"), device=actions.device
        )
        time_sim_loss = torch.full_like(
            actions.float(), float("nan"), device=actions.device
        )

        continue_mask = actions != 0
        if continue_mask.any():
            predicted_gs_norms, predicted_time, _ = self.simulator(
                current_gs_norms=current_features["gs_norms"][continue_mask],
                previous_action=current_features["last_action"][continue_mask],
                basis_dim=current_features["basis_dim"][continue_mask],
                current_action=actions[continue_mask].float(),
                target_gs_norms=(
                    next_features["gs_norms"][continue_mask]
                    if self.agent_config.teacher_forcing
                    else None
                ),
            )

            gs_norm_sim_loss[continue_mask] = (
                (predicted_gs_norms - next_features["gs_norms"][continue_mask]) ** 2
            ).mean(dim=1)
            time_sim_loss[continue_mask] = (
                predicted_time - time_taken[continue_mask]
            ) ** 2

        losses = {
            "gs_norm_loss": gs_norm_sim_loss,
            "time_loss": time_sim_loss,
        }

        raw_logs = {}
        if continue_mask.any():
            raw_logs = {
                "gs_norm_predicted": predicted_gs_norms.detach().cpu().numpy(),
                "gs_norm_target": next_features["gs_norms"][continue_mask].detach().cpu().numpy(),
                "time_predicted": predicted_time.detach().cpu().numpy(),
                "time_target": time_taken[continue_mask].detach().cpu().numpy(),
            }
        return losses, raw_logs

    def get_basis_stat_pred_loss(
        self,
        states: torch.Tensor,
        actions: torch.Tensor,
        current_info: TensorDict[str, torch.Tensor],
    ) -> Tuple[Dict[str, float], Dict[str, Any]]:
=======
        actions: torch.Tensor,
        current_info: TensorDict[str, torch.Tensor],
        next_info: TensorDict[str, torch.Tensor],
    ) -> Dict[str, float]:
>>>>>>> 8a3ff86a
        current_features = self.actor_critic.preprocess_inputs(states)
        next_features = self.actor_critic.preprocess_inputs(next_states)

        losses = {
            "simulated_gs_norms": torch.full_like(
                actions.float(), float("nan"), device=actions.device
            ),
            "simulated_time": torch.full_like(
                actions.float(), float("nan"), device=actions.device
            ),
            "reconstructed_gs_norms": torch.full_like(
                actions.float(), float("nan"), device=actions.device
            ),
            "reconstructed_prev_action": torch.full_like(
                actions.float(), float("nan"), device=actions.device
            ),
            "reconstructed_current_action": torch.full_like(
                actions.float(), float("nan"), device=actions.device
            ),
            "reconstructed_log_defect": torch.full_like(
                actions.float(), float("nan"), device=actions.device
            ),
            "reconstructed_basis_dim": torch.full_like(
                actions.float(), float("nan"), device=actions.device
            ),
        }

        continue_mask = actions != 0
        if continue_mask.any():
            preds = self.auxiliary_predictor(
                current_gs_norms=current_features["gs_norms"][continue_mask],
                previous_action=current_features["last_action"][continue_mask],
                current_action=actions[continue_mask].float(),
                basis_dim=current_features["basis_dim"][continue_mask],
                target_gs_norms=(
                    current_features["gs_norms"][continue_mask]
                    if self.agent_config.teacher_forcing
                    else None
                ),
            )

            # simulation losses
            losses["simulated_gs_norms"][continue_mask] = (
                (preds["simulated_gs_norms"] - next_features["gs_norms"][continue_mask])
                ** 2
            ).mean(dim=1)
            losses["simulated_time"][continue_mask] = (
                preds["simulated_time"].exp() - next_info["time"][continue_mask].exp()
            ) ** 2

            # reconstruction losses
            losses["reconstructed_gs_norms"][continue_mask] = (
                (
                    preds["reconstructed_gs_norms"]
                    - current_features["gs_norms"][continue_mask]
                )
                ** 2
            ).mean(dim=1)
            losses["reconstructed_prev_action"][continue_mask] = (
                preds["reconstructed_prev_action"]
                - current_features["last_action"][continue_mask]
            ) ** 2
            losses["reconstructed_current_action"][continue_mask] = (
                preds["reconstructed_current_action"] - actions[continue_mask].float()
            ) ** 2
            losses["reconstructed_log_defect"][continue_mask] = (
                preds["reconstructed_log_defect"]
                - current_info["log_defect"][continue_mask].float()
            ) ** 2
            losses["reconstructed_basis_dim"][continue_mask] = (
                preds["reconstructed_basis_dim"]
                - current_features["basis_dim"][continue_mask]
            ) ** 2

        raw_logs = {}
        if continue_mask.any():
            raw_logs = {
                "gs_norm_predicted": preds["gs_norms"].detach().cpu().numpy(),
                "gs_norm_target": current_features["gs_norms"][continue_mask].detach().cpu().numpy(),
                "prev_act_predicted": preds["previous_action"].detach().cpu().numpy(),
                "prev_act_target": current_features["last_action"][continue_mask].detach().cpu().numpy(),
                "current_act_predicted": preds["current_action"].detach().cpu().numpy(),
                "current_act_target": actions.detach().cpu().numpy(),
                "log_defect_predicted": preds["log_defect"].detach().cpu().numpy(),
                "log_defect_target": current_info["log_defect"].detach().cpu().numpy(),
                "basis_dim_predicted": preds["basis_dim"].detach().cpu().numpy(),
                "basis_dim_target": current_features["basis_dim"].detach().cpu().numpy(),
            }

        return losses, raw_logs

    def update(self) -> Dict[str, float]:
        if len(self.replay_buffer) < self.agent_config.ppo_config.minibatch_size:
            return {}

        if self.agent_config.policy_type == "continuous":
            metrics = self._update_continuous()
        elif (
            self.agent_config.policy_type == "discrete"
            or self.agent_config.policy_type == "joint-energy"
        ):
            # both use the same update function
            metrics = self._update_discrete()
        return metrics

    def collect_experiences(self) -> Dict[str, float]:
        with torch.no_grad():
            action, log_prob, value, terminate_prob, continue_logits = self.get_action(
                self.state
            )
            next_state, rewards, terminated, truncated, next_info = self.env.step(
                action
            )
            reward = torch.stack(list(rewards.values()), dim=0).sum(dim=0)
<<<<<<< HEAD
            if self.agent_config.simulator:
                simulator_losses, _ = self.get_sim_loss(
                    action,
                    self.state,
                    next_state,
                    next_info["time"],
                )
                simulator_reward = (
                    self.agent_config.simulator_reward_weight
                    * torch.stack(
                        [
                            self.agent_config.simulator_config.gs_norm_weight
                            * simulator_losses["gs_norm_loss"],
                            self.agent_config.simulator_config.time_weight
                            * simulator_losses["time_loss"],
                        ],
                        dim=0,
                    ).sum(dim=0)
                )
                simulator_reward_ = torch.where(action == 0, 0, simulator_reward)
                reward = reward + torch.clamp(simulator_reward_, max=10)
            if self.agent_config.basis_stat_predictor:
                basis_stat_pred_losses, _ = self.get_basis_stat_pred_loss(
=======
            if self.agent_config.auxiliary_predictor:
                auxiliary_predictor_losses = self.get_auxiliary_predictor_loss(
>>>>>>> 8a3ff86a
                    states=self.state,
                    next_states=next_state,
                    actions=action,
                    current_info=self.info,
                    next_info=next_info,
                )
                auxiliary_reward = (
                    self.agent_config.auxiliary_reward_weight
                    * torch.stack(
                        [v for v in auxiliary_predictor_losses.values()],
                        dim=0,
                    ).sum(dim=0)
                )
                auxiliary_reward_ = torch.where(action == 0, 0, auxiliary_reward)
                reward = reward + torch.clamp(auxiliary_reward_, max=10)
            done = terminated | truncated

            self.store_transition(
                state=self.state,
                action=action,
                log_prob=log_prob,
                reward=reward,
                done=done,
                next_state=next_state,
                next_info=next_info,
                current_info=self.info,
            )

            metrics = []
            for i in range(reward.size(0)):
                metric = {
                    "episode/action": float(action[i]),
                    "episode/block_size": float(
                        "nan" if action[i] == 0 else action[i] + 1
                    ),
                    "episode/block_size_rel": float(
                        "nan"
                        if action[i] == 0
                        else (action[i] + 1) / self.state["basis_dim"][i]
                    ),
                    "episode/basis_dim": float(self.state["basis_dim"][i]),
                    "episode/time_taken": float(next_info["time"][i]),
                    "episode/time_penalty": float(rewards["time_penalty"][i]),
                    "episode/length_reward": float(rewards["length_reward"][i]),
                    "episode/defect_reward": float(rewards["defect_reward"][i]),
                    "episode/total_reward": float(reward[i]),
                    "episode/action_log_prob": float(log_prob[i]),
                    "episode/value_estimate": float(value[i]),
                }

                # Log actor logits based on prediction type
                metric["episode/actor_terminate_prob"] = float(terminate_prob[i])
                if action[i] != 0:
                    if self.agent_config.policy_type == "continuous":
                        metric.update(
                            {
                                "episode/actor_block_mean_logit": float(
                                    continue_logits[i][0]
                                ),
                                "episode/actor_block_std_logit": float(
                                    continue_logits[i][1]
                                ),
                            }
                        )
                    elif (
                        self.agent_config.policy_type == "discrete"
                        or self.agent_config.policy_type == "joint-energy"
                    ):
                        continue_prob = F.softmax(continue_logits[i], dim=-1)
                        continue_action = action[i] - 1  # adjust for 0-based index
                        metric["episode/actor_continue_logit"] = float(
                            continue_prob[continue_action]
                        )

                metrics.append(metric)

            if self.agent_config.auxiliary_predictor:
                for i in range(reward.size(0)):
                    metrics[i]["episode/auxiliary_reward"] = float(
                        torch.clamp(auxiliary_reward[i], max=10)
                    )
                    metrics[i]["episode/auxiliary_reward_raw"] = float(
                        auxiliary_reward[i]
                    )

                    for key in auxiliary_predictor_losses:
                        metrics[i][f"episode/{key}_loss"] = float(
                            auxiliary_predictor_losses[key][i].mean()
                        )

            self.state = next_state
            self.info = next_info

            return metrics

    def evaluate(
        self, batch: TensorDict[str, Union[torch.Tensor, TensorDict[str, torch.Tensor]]]
    ) -> Dict:
        self.eval()
        state, info = self.env.reset(options=batch)
        log_defect_history = [info["log_defect"].item()]
        shortest_length_history = [info["shortest_length"].item()]
        time_history = [info["time"].item()]

        if self.agent_config.auxiliary_predictor:
            auxiliary_predictor_losses_dict = defaultdict(list)

        done = False
        episode_reward = 0
        episode_rewards = defaultdict(int)
        steps = 0

        episode_logs = []
        while not done:
            state = state.to(self.device)
            info = info.to(self.device)

            action, _, _, termination_prob, continue_logits = self.get_action(state)
            next_state, reward, terminated, truncated, next_info = self.env.step(action)

            log_defect_history.append(next_info["log_defect"].item())
            shortest_length_history.append(next_info["shortest_length"].item())
            time_history.append(next_info["time"].item())
            done = terminated or truncated
            for key, value in reward.items():
                episode_rewards[key] += float(value)
            steps += 1

<<<<<<< HEAD
            episode_logs.append({
                "action": int(action),
                "reward": reward,
                "termination_prob": float(termination_prob),
                "continue_logits": continue_logits,
            })

            if self.agent_config.simulator:
                losses_, raw_logs = self.get_sim_loss(
                    action,
                    state,
                    next_state,
                    next_info["time"],
                )
                sim_losses["gs_norm_losses"].append(float(losses_["gs_norm_loss"]))
                sim_losses["time_losses"].append(float(losses_["time_loss"]))
                episode_logs[-1]["simulator_logs"] = raw_logs

            if self.agent_config.basis_stat_predictor:
                losses_, raw_logs = self.get_basis_stat_pred_loss(
=======
            if self.agent_config.auxiliary_predictor:
                losses_ = self.get_auxiliary_predictor_loss(
>>>>>>> 8a3ff86a
                    states=state,
                    next_states=next_state,
                    actions=action,
                    current_info=info,
                    next_info=next_info,
                )
                for k in losses_.keys():
<<<<<<< HEAD
                    basis_stat_pred_losses[k].append(float(losses_[k]))
                episode_logs[-1]["basis_stat_pred"] = raw_logs
=======
                    auxiliary_predictor_losses_dict[k].append(float(losses_[k]))
>>>>>>> 8a3ff86a

            state = next_state
            info = next_info
        episode_reward = sum(episode_rewards.values())

        metrics = {
            "reward": episode_reward,
            "steps": steps,
            "smallest_defect": min(log_defect_history),
            "shortest_length": min(shortest_length_history),
            "tgt_length": float(batch["target_length"]),
            "success": float(
                min(shortest_length_history) < float(batch["target_length"]) + 1e-6
            ),
            "time": sum(time_history),
            "length_improvement": shortest_length_history[0]
            - shortest_length_history[-1],
            "best_length_improvement": shortest_length_history[0]
            - min(shortest_length_history),
            "gh": float(batch["gaussian_heuristic"]),
        }

        if self.agent_config.auxiliary_predictor:
            for k in auxiliary_predictor_losses_dict:
                metrics["auxiliary/" + k] = float(
                    np.nanmean(auxiliary_predictor_losses_dict[k])
                )

        metrics.update(episode_rewards)

        return metrics, episode_logs

    def save(self, path: Path):
        checkpoint = {
            "state_dict": self.state_dict(),
            "agent_config": self.agent_config,
        }
        torch.save(checkpoint, path)
        return<|MERGE_RESOLUTION|>--- conflicted
+++ resolved
@@ -545,28 +545,10 @@
             entropy_loss = -(term_entropy + continue_entropy)
 
             actor_critic_loss = actor_loss + 0.5 * critic_loss + 0.01 * entropy_loss
-<<<<<<< HEAD
-            if self.agent_config.simulator:
-                simulator_losses, _ = self.get_sim_loss(
-                    actions=actions,
+            if self.agent_config.auxiliary_predictor:
+                auxiliary_predictor_losses, _ = self.get_auxiliary_predictor_loss(
                     states=states,
                     next_states=next_states,
-                    time_taken=batch["next_info"]["time"],
-                )
-                gs_norm_sim_loss = simulator_losses["gs_norm_loss"].nanmean()
-                time_sim_loss = simulator_losses["time_loss"].nanmean()
-                simulator_loss = gs_norm_sim_loss + time_sim_loss
-                simulator_loss.requires_grad_()
-
-            if self.agent_config.basis_stat_predictor:
-                basis_stat_pred_losses, _ = self.get_basis_stat_pred_loss(
-                    states=states,
-=======
-            if self.agent_config.auxiliary_predictor:
-                auxiliary_predictor_losses = self.get_auxiliary_predictor_loss(
-                    states=states,
-                    next_states=next_states,
->>>>>>> 8a3ff86a
                     actions=actions,
                     current_info=batch["current_info"],
                     next_info=batch["next_info"],
@@ -659,67 +641,10 @@
         self,
         states: torch.Tensor,
         next_states: torch.Tensor,
-<<<<<<< HEAD
-        time_taken: torch.Tensor,
-    ) -> Tuple[Dict[str, float], Dict[str, Any]]:
-        current_features = self.actor_critic.preprocess_inputs(states)
-        next_features = self.actor_critic.preprocess_inputs(next_states)
-
-        gs_norm_sim_loss = torch.full_like(
-            actions.float(), float("nan"), device=actions.device
-        )
-        time_sim_loss = torch.full_like(
-            actions.float(), float("nan"), device=actions.device
-        )
-
-        continue_mask = actions != 0
-        if continue_mask.any():
-            predicted_gs_norms, predicted_time, _ = self.simulator(
-                current_gs_norms=current_features["gs_norms"][continue_mask],
-                previous_action=current_features["last_action"][continue_mask],
-                basis_dim=current_features["basis_dim"][continue_mask],
-                current_action=actions[continue_mask].float(),
-                target_gs_norms=(
-                    next_features["gs_norms"][continue_mask]
-                    if self.agent_config.teacher_forcing
-                    else None
-                ),
-            )
-
-            gs_norm_sim_loss[continue_mask] = (
-                (predicted_gs_norms - next_features["gs_norms"][continue_mask]) ** 2
-            ).mean(dim=1)
-            time_sim_loss[continue_mask] = (
-                predicted_time - time_taken[continue_mask]
-            ) ** 2
-
-        losses = {
-            "gs_norm_loss": gs_norm_sim_loss,
-            "time_loss": time_sim_loss,
-        }
-
-        raw_logs = {}
-        if continue_mask.any():
-            raw_logs = {
-                "gs_norm_predicted": predicted_gs_norms.detach().cpu().numpy(),
-                "gs_norm_target": next_features["gs_norms"][continue_mask].detach().cpu().numpy(),
-                "time_predicted": predicted_time.detach().cpu().numpy(),
-                "time_target": time_taken[continue_mask].detach().cpu().numpy(),
-            }
-        return losses, raw_logs
-
-    def get_basis_stat_pred_loss(
-        self,
-        states: torch.Tensor,
-        actions: torch.Tensor,
-        current_info: TensorDict[str, torch.Tensor],
-    ) -> Tuple[Dict[str, float], Dict[str, Any]]:
-=======
         actions: torch.Tensor,
         current_info: TensorDict[str, torch.Tensor],
         next_info: TensorDict[str, torch.Tensor],
-    ) -> Dict[str, float]:
->>>>>>> 8a3ff86a
+    ) -> Tuple[Dict[str, float], Dict[str, Any]]:
         current_features = self.actor_critic.preprocess_inputs(states)
         next_features = self.actor_critic.preprocess_inputs(next_states)
 
@@ -797,17 +722,18 @@
         raw_logs = {}
         if continue_mask.any():
             raw_logs = {
-                "gs_norm_predicted": preds["gs_norms"].detach().cpu().numpy(),
-                "gs_norm_target": current_features["gs_norms"][continue_mask].detach().cpu().numpy(),
-                "prev_act_predicted": preds["previous_action"].detach().cpu().numpy(),
-                "prev_act_target": current_features["last_action"][continue_mask].detach().cpu().numpy(),
-                "current_act_predicted": preds["current_action"].detach().cpu().numpy(),
-                "current_act_target": actions.detach().cpu().numpy(),
-                "log_defect_predicted": preds["log_defect"].detach().cpu().numpy(),
-                "log_defect_target": current_info["log_defect"].detach().cpu().numpy(),
-                "basis_dim_predicted": preds["basis_dim"].detach().cpu().numpy(),
-                "basis_dim_target": current_features["basis_dim"].detach().cpu().numpy(),
+                "gs_norm_predicted": preds["reconstructed_gs_norms"].detach().cpu().tolist(),
+                "gs_norm_target": current_features["gs_norms"][continue_mask].detach().cpu().tolist(),
+                "prev_act_predicted": preds["reconstructed_prev_action"].detach().cpu().tolist(),
+                "prev_act_target": current_features["last_action"][continue_mask].detach().cpu().tolist(),
+                "current_act_predicted": preds["reconstructed_current_action"].detach().cpu().tolist(),
+                "current_act_target": actions[continue_mask].detach().cpu().tolist(),
+                "log_defect_predicted": preds["reconstructed_log_defect"].detach().cpu().tolist(),
+                "log_defect_target": current_info["log_defect"].detach().cpu().tolist(),
+                "basis_dim_predicted": preds["reconstructed_basis_dim"].detach().cpu().tolist(),
+                "basis_dim_target": current_features["basis_dim"].detach().cpu().tolist(),
             }
+            print(raw_logs)
 
         return losses, raw_logs
 
@@ -834,34 +760,8 @@
                 action
             )
             reward = torch.stack(list(rewards.values()), dim=0).sum(dim=0)
-<<<<<<< HEAD
-            if self.agent_config.simulator:
-                simulator_losses, _ = self.get_sim_loss(
-                    action,
-                    self.state,
-                    next_state,
-                    next_info["time"],
-                )
-                simulator_reward = (
-                    self.agent_config.simulator_reward_weight
-                    * torch.stack(
-                        [
-                            self.agent_config.simulator_config.gs_norm_weight
-                            * simulator_losses["gs_norm_loss"],
-                            self.agent_config.simulator_config.time_weight
-                            * simulator_losses["time_loss"],
-                        ],
-                        dim=0,
-                    ).sum(dim=0)
-                )
-                simulator_reward_ = torch.where(action == 0, 0, simulator_reward)
-                reward = reward + torch.clamp(simulator_reward_, max=10)
-            if self.agent_config.basis_stat_predictor:
-                basis_stat_pred_losses, _ = self.get_basis_stat_pred_loss(
-=======
             if self.agent_config.auxiliary_predictor:
                 auxiliary_predictor_losses = self.get_auxiliary_predictor_loss(
->>>>>>> 8a3ff86a
                     states=self.state,
                     next_states=next_state,
                     actions=action,
@@ -990,7 +890,6 @@
                 episode_rewards[key] += float(value)
             steps += 1
 
-<<<<<<< HEAD
             episode_logs.append({
                 "action": int(action),
                 "reward": reward,
@@ -998,23 +897,8 @@
                 "continue_logits": continue_logits,
             })
 
-            if self.agent_config.simulator:
-                losses_, raw_logs = self.get_sim_loss(
-                    action,
-                    state,
-                    next_state,
-                    next_info["time"],
-                )
-                sim_losses["gs_norm_losses"].append(float(losses_["gs_norm_loss"]))
-                sim_losses["time_losses"].append(float(losses_["time_loss"]))
-                episode_logs[-1]["simulator_logs"] = raw_logs
-
-            if self.agent_config.basis_stat_predictor:
-                losses_, raw_logs = self.get_basis_stat_pred_loss(
-=======
-            if self.agent_config.auxiliary_predictor:
-                losses_ = self.get_auxiliary_predictor_loss(
->>>>>>> 8a3ff86a
+            if self.agent_config.auxiliary_predictor:
+                losses_, raw_logs = self.get_auxiliary_predictor_loss(
                     states=state,
                     next_states=next_state,
                     actions=action,
@@ -1022,12 +906,8 @@
                     next_info=next_info,
                 )
                 for k in losses_.keys():
-<<<<<<< HEAD
-                    basis_stat_pred_losses[k].append(float(losses_[k]))
+                    auxiliary_predictor_losses_dict[k].append(float(losses_[k]))
                 episode_logs[-1]["basis_stat_pred"] = raw_logs
-=======
-                    auxiliary_predictor_losses_dict[k].append(float(losses_[k]))
->>>>>>> 8a3ff86a
 
             state = next_state
             info = next_info
