import math
from pathlib import Path
from typing import Dict, Tuple, Union

import numpy as np
from tensordict import TensorDict
import torch
import torch.nn as nn
import torch.optim as optim
from torchrl.data import ListStorage, ReplayBuffer
from torchrl.objectives.value.functional import generalized_advantage_estimate

from reduction_env import ReductionEnvConfig, ReductionEnvironment, VectorizedReductionEnvironment


class PositionalEncoding(nn.Module):
    def __init__(self, d_model: int, max_len: int = 64):
        super().__init__()

        position = torch.arange(max_len).unsqueeze(1)
        div_term = torch.exp(torch.arange(0, d_model, 2)
                             * (-math.log(10000.0) / d_model))
        pe = torch.zeros(1, max_len, d_model)
        pe[0, :, 0::2] = torch.sin(position * div_term)
        pe[0, :, 1::2] = torch.cos(position * div_term)
        self.register_buffer("pe", pe)

    def forward(self, x: torch.Tensor) -> torch.Tensor:
        """
        Arguments:
            x: Tensor, shape ``[batch_size, seq_len, embedding_dim]``
        """
        x = x + self.pe[:, :x.size(1), :]
        return x


class TransformerEncoder(nn.Module):
    def __init__(self, input_dim: int, embedding_dim: int = 128, num_heads: int = 8, num_layers: int = 6, dropout_p: int = 0.1, max_len: int = 64):
        super().__init__()
        self.embedding_dim = embedding_dim
        self.max_len = max_len

        self.pos_encoding = PositionalEncoding(embedding_dim, max_len=max_len)
        self.input_projection = nn.Linear(input_dim, embedding_dim)
        self.dropout = nn.Dropout(dropout_p)
        encoder_layer = nn.TransformerEncoderLayer(
            d_model=embedding_dim,
            nhead=num_heads,
            dim_feedforward=4*embedding_dim,
            dropout=dropout_p,
            batch_first=True
        )
        self.transformer_encoder = nn.TransformerEncoder(
            encoder_layer,
            num_layers=num_layers
        )

    def forward(self, x, seq_lengths):
        batch_size = x.size(0)
        x = self.input_projection(x)
        x = self.pos_encoding(x)
        x = self.dropout(x)

        padding_mask = torch.zeros(
            batch_size, self.max_len, dtype=torch.bool, device=x.device)
        for i, length in enumerate(seq_lengths):
            padding_mask[i, :length] = True

        attn_mask = ~padding_mask

        encoder_output = self.transformer_encoder(
            x, src_key_padding_mask=attn_mask)
        return encoder_output


class ActorCritic(nn.Module):
    def __init__(self, max_basis_dim: int, action_dim: int, dropout_p: float = 0.1,
                 gs_norms_hidden_dim: int = 128, action_embedding_dim: int = 8,
                 simulator: bool = True) -> None:
        super().__init__()
        self.simulator = simulator
        self.action_dim = action_dim
        self.max_basis_dim = max_basis_dim

        self.gs_norms_hidden_dim = gs_norms_hidden_dim
        self.action_embedding_dim = action_embedding_dim
        self.dropout_p = dropout_p

        self.gs_norms_encoder = TransformerEncoder(
            input_dim=1,
            embedding_dim=self.gs_norms_hidden_dim,
            num_heads=4,
            num_layers=3,
            dropout_p=self.dropout_p,
            max_len=self.max_basis_dim
        )

        self.action_embedding = nn.Sequential(
            nn.Linear(2, self.action_embedding_dim),
            nn.LeakyReLU()
        )

        self.log_std = nn.Parameter(torch.zeros(1))

        self.combined_feature_dim = self.gs_norms_hidden_dim + self.action_embedding_dim
        self.actor_hidden_dim = 128

        # first output logit represents termination probability
        # second output logit represents block size
        self.actor = nn.Sequential(
            nn.Linear(self.combined_feature_dim, self.actor_hidden_dim),
            nn.LeakyReLU(),
            nn.Dropout(p=dropout_p),
            nn.Linear(self.actor_hidden_dim, self.actor_hidden_dim),
            nn.LeakyReLU(),
            nn.Dropout(p=dropout_p),
            nn.Linear(self.actor_hidden_dim, 2),
            nn.Sigmoid()
        )
        self.critic = nn.Sequential(
            nn.Linear(self.combined_feature_dim, self.actor_hidden_dim),
            nn.LeakyReLU(),
            nn.Dropout(p=dropout_p),
            nn.Linear(self.actor_hidden_dim, self.actor_hidden_dim),
            nn.LeakyReLU(),
            nn.Dropout(p=dropout_p),
            nn.Linear(self.actor_hidden_dim, 1),
        )

        if self.simulator:
            decoder_layer = nn.TransformerDecoderLayer(
                d_model=self.gs_norms_hidden_dim + self.action_embedding_dim,
                nhead=4,
                dim_feedforward=4*self.gs_norms_hidden_dim,
                dropout=self.dropout_p,
                batch_first=True
            )
            self.gs_norm_simulator = nn.TransformerDecoder(
                decoder_layer,
                num_layers=3
            )
            self.time_simulator = nn.Sequential(
                nn.Linear(self.combined_feature_dim +
                        self.action_embedding_dim, self.combined_feature_dim),
                nn.LeakyReLU(),
                nn.Dropout(p=self.dropout_p),
                nn.Linear(self.combined_feature_dim, 1)
            )

    def get_std(self) -> torch.Tensor:
        return torch.exp(self.log_std)

    def forward(self, tensordict: TensorDict, 
                cached_states: Dict[str, torch.Tensor] = None
                ) -> Tuple[torch.Tensor, torch.Tensor, Dict[str, torch.Tensor]]:
        if cached_states is None:
            cached_states = dict()
        tensordict = self.preprocess_inputs(tensordict)

        gs_norms = tensordict["gs_norms"]  # [batch_size, basis_dim]
        basis_dim = tensordict["basis_dim"]  # [batch_size]
        previous_action = tensordict["last_action"]

        if "gs_norms_embedding" in cached_states:
            gs_norms_embedding = cached_states["gs_norms_embedding"]
        else:
            gs_norms_reshaped = gs_norms.unsqueeze(-1)
            gs_norms_embedding = self.gs_norms_encoder(gs_norms_reshaped, basis_dim)

        # block size \(b\) corresponds to action id \(b - 1\)
        if "prev_action_embedding" in cached_states:
            prev_action_embedding = cached_states["prev_action_embedding"]
        else:
            indices = torch.arange(self.action_dim, device=previous_action.device).unsqueeze(0)
            indices = indices.expand(basis_dim.size(0), self.max_basis_dim)
            basis_dim_ = basis_dim.unsqueeze(-1).expand(-1, self.max_basis_dim)
            previous_effective_block_size = torch.min(
                previous_action.unsqueeze(-1).expand(-1, self.max_basis_dim),
                basis_dim_ - indices
            ) + 1
            previous_relative_block_size = previous_effective_block_size / basis_dim_
            prev_action_embedding = torch.stack([previous_effective_block_size, previous_relative_block_size], dim=1)
            prev_action_embedding = self.action_embedding(prev_action_embedding.transpose(dim0=-2, dim1=-1)).squeeze(1)

        # Combine all features
        combined = torch.cat([
            gs_norms_embedding.mean(dim=1),
            prev_action_embedding.mean(dim=1)
        ], dim=1)

        cached_states["gs_norms_embedding"] = gs_norms_embedding
        cached_states["prev_action_embedding"] = prev_action_embedding

        actor_output = self.actor(combined) # [terminate_prob, relative_size]
        termination_probs, relative_size = actor_output[:, 0], actor_output[:, 1]
        # scale sigmoid output in (0, 1) to allowed block sizes (prev_action + 1, basis_dim)
        scaled_block_size = (1 - relative_size) * (previous_action.squeeze(-1) + 1) + relative_size * basis_dim.squeeze(-1)
        return termination_probs, scaled_block_size, self.critic(combined).squeeze(-1), cached_states

    def simulate(self, current_gs_norms: torch.Tensor,
                 previous_action: torch.Tensor, current_action: torch.Tensor,
                 cached_states: Dict[str, torch.Tensor] = None
                 ) -> Tuple[torch.Tensor, torch.Tensor, Dict[str, torch.Tensor]]:
        if not self.simulator:
            raise RuntimeError("ActorCritic model not initialized to simulate.")
        
        if cached_states is None:
            cached_states = dict()
        batch_size, basis_dim = current_gs_norms.shape
        device = current_gs_norms.device

        if "gs_norms_embedding" in cached_states:
            gs_norms_embedding = cached_states["gs_norms_embedding"]
        else:
            gs_norms_3d = current_gs_norms.unsqueeze(-1) # [batch_size, basis_dim, 1]
            gs_norms_embedding = self.gs_norms_encoder(
                gs_norms_3d,
                torch.full((batch_size,), basis_dim, device=device)
            )  # [batch_size, basis_dim, hidden_dim]

        indices = torch.arange(self.action_dim, device=previous_action.device).unsqueeze(0)
        # block size \(b\) corresponds to action id \(b - 1\)
        if "prev_action_embedding" in cached_states:
            prev_action_embedding = cached_states["prev_action_embedding"]
        else:
            previous_action_effective_block_size = torch.min(previous_action.expand(-1, basis_dim), basis_dim - indices) + 1
            previous_action_relative_block_size = previous_action_effective_block_size / basis_dim
            prev_action_embedding = torch.stack([previous_action_effective_block_size, previous_action_relative_block_size], dim=1)
            prev_action_embedding = self.action_embedding(prev_action_embedding.transpose(dim0=-2, dim1=-1)).squeeze(1)

        current_action_effective_block_size = torch.min(current_action.expand(-1, basis_dim), basis_dim - indices) + 1
        current_action_relative_block_size = current_action_effective_block_size / basis_dim
        current_action_embedding = torch.stack([current_action_effective_block_size, current_action_relative_block_size], dim=1)
        current_action_embedding = self.action_embedding(current_action_embedding.transpose(dim0=-2, dim1=-1)).squeeze(1)

        time_sim_context = torch.cat([
            gs_norms_embedding.mean(dim=1),
            prev_action_embedding.mean(dim=1),
            current_action_embedding.mean(dim=1)
        ], dim=1)
        simulated_time = self.time_simulator(time_sim_context)

        gs_norm_sim_context = torch.cat([
            gs_norms_embedding,
            current_action_embedding
        ], dim=2)
        simulated_gs_norms = torch.zeros(batch_size, basis_dim, device=device)
        generated_sequence = torch.zeros(batch_size, 1, 1, device=device)

        for i in range(basis_dim):
            tgt = self.gs_norms_encoder.input_projection(generated_sequence)
            tgt = self.gs_norms_encoder.pos_encoding(tgt)

            # Create causal mask for autoregressive generation
            tgt_mask = None
            if i > 0:
                tgt_mask = torch.triu(torch.ones(
                    i+1, i+1, device=device) * float('-inf'), diagonal=1)

            tgt = torch.cat([tgt, current_action_embedding[:, :i + 1, :]], dim=2)
            decoder_output = self.gs_norm_simulator(
                tgt=tgt,
                memory=gs_norm_sim_context,
                tgt_mask=tgt_mask
            )
            # [batch_size, 1, hidden_dim]
            current_prediction = decoder_output[:, -1:, :self.gs_norms_hidden_dim]

            # Project to get the norm value, tie with input projection weights
            current_prediction = (current_prediction
                                  - self.gs_norms_encoder.input_projection.bias.unsqueeze(0).unsqueeze(0))
            predicted_norm = torch.nn.functional.linear(
                current_prediction,
                self.gs_norms_encoder.input_projection.weight.t(),
                bias=None
            )

            simulated_gs_norms[:, i] = predicted_norm.squeeze(-1).squeeze(-1)

            if i < basis_dim - 1:
                generated_sequence = torch.cat([
                    generated_sequence,
                    predicted_norm.detach()
                ], dim=1)

        cached_states["gs_norms_embedding"] = gs_norms_embedding
        cached_states["prev_action_embedding"] = prev_action_embedding

        return simulated_gs_norms, simulated_time.squeeze(-1), cached_states

    def preprocess_inputs(self, tensordict: TensorDict) -> TensorDict:
        basis = tensordict["basis"]  # [batch_size, max_basis_dim, max_basis_dim]
        basis_dim = tensordict["basis_dim"]  # [batch_size]
        _, max_basis_dim, _ = basis.shape

        mask = torch.arange(max_basis_dim, device=basis.device) < basis_dim.view(-1, 1, 1)
        masked_basis = basis * mask

        _, R = torch.linalg.qr(masked_basis)
        diag = torch.diagonal(R, dim1=-2, dim2=-1).abs()

        gs_norms = diag * mask.squeeze(1)

        return TensorDict({
            "gs_norms": gs_norms,
            "last_action": tensordict["last_action"],
            "basis_dim": basis_dim
        }, batch_size=[])


class PPOConfig:
    def __init__(self, env_config: ReductionEnvConfig = None,
                 lr: float = 3e-4, gamma: float = 0.99,
                 gae_lambda: float = 0.95, clip_epsilon: float = 0.2,
                 clip_grad_norm: float = 0.5, epochs: int = 4,
                 dropout_p: float = 0.2, minibatch_size: int = 64,
                 simulator: bool = True):
        self.lr = lr
        self.gamma = gamma
        self.gae_lambda = gae_lambda
        self.clip_epsilon = clip_epsilon
        self.clip_grad_norm = clip_grad_norm
        self.epochs = epochs
        self.dropout_p = dropout_p
        self.minibatch_size = minibatch_size
        self.simulator = simulator
        self.env_config = env_config if env_config is not None else ReductionEnvConfig()


class PPOAgent(nn.Module):
    def __init__(self, ppo_config: PPOConfig,
                 device: Union[torch.device, str],
                 batch_size: int) -> None:
        super().__init__()
        self.ppo_config = ppo_config
        self.device = device
        self.action_dim = self.ppo_config.env_config.actions_n

        self.actor_critic = ActorCritic(
            self.ppo_config.env_config.max_basis_dim,
            self.action_dim,
            ppo_config.dropout_p,
            simulator=self.ppo_config.simulator
        )

        self.mse_loss = nn.MSELoss()
        self.optimizer = optim.AdamW(
            self.actor_critic.parameters(),
            lr=ppo_config.lr
        )

        def sample_transform(tensordict: TensorDict) -> TensorDict:
            tensordict = TensorDict(
                {key: tensordict[key].flatten(0, 1) for key in tensordict.keys()})
            return tensordict

        self.replay_buffer = ReplayBuffer(
            storage=ListStorage(),
            transform=sample_transform
        )

        self.batch_size = batch_size
        self.ppo_config.env_config.batch_size = self.batch_size
        self.env = VectorizedReductionEnvironment(self.ppo_config.env_config)
        self.state, self.info = self.env.reset()
        self.state = TensorDict(self.state, batch_size=[]).to(self.device)


    def store_transition(self, state, action, log_prob, reward, done, next_state, time_taken):
        td = TensorDict({
            "state": {
                "basis": state["basis"],
                "last_action": state["last_action"],
                "basis_dim": state["basis_dim"]
            },
            "action": action,
            "log_prob": log_prob,
            "reward": reward,
            "done": done,
            "next_state": {
                "basis": next_state["basis"],
                "last_action": next_state["last_action"],
                "basis_dim": next_state["basis_dim"]
            },
            "time_taken": time_taken
        }, batch_size=[action.size(0)])
        self.replay_buffer.extend(list(td.split([1 for _ in range(td.batch_size[0])], dim=0)))

<<<<<<< HEAD
    def _mask_logits(self, logits, basis_dim, last_action):
        # logits [batch_size, action_dim]
        # basis_dim [batch_size]
        # last_action [batch_size]
        indices = torch.arange(self.action_dim, device=logits.device).unsqueeze(0).expand_as(logits)
        thresholds = last_action.unsqueeze(1).expand_as(logits)
        basis_dim_ = basis_dim.unsqueeze(1).expand_as(logits)
        # mask entries which are False will be masked out
        # indices >= thresholds are entries not smaller than previous block size
        # indices <= basis_dim are entries with block size smaller than dim
        # indices == 0 is the termination action
        mask = ((indices >= thresholds) & (indices <= basis_dim_)) | (indices == 0) # [batch_size, action_dim]
        return logits.masked_fill(~mask, float('-inf'))

    def get_action(self, state: TensorDict) -> Tuple[int, float, float]:
        with torch.no_grad():
            logits, value, _ = self.actor_critic(state)
        masked_logits = self._mask_logits(logits, state["basis_dim"], state["last_action"])
=======
    def get_action(self, state: TensorDict) -> Tuple[int, float, float]:
        with torch.no_grad():
            termination_prob, block_size_float, value, _ = self.actor_critic(state)

            basis_dim = state["basis_dim"]
            last_action = state["last_action"]

            terminate = torch.bernoulli(termination_prob).bool()
            block_size = torch.round(block_size_float).int() # block sizes are integers
            block_size = torch.clamp(block_size, min=last_action + 1, max=basis_dim) # ensure block size is within valid range
            action = torch.where(terminate, torch.tensor(0, device=block_size.device), block_size - 1) # consolidate action ids
>>>>>>> 170d383a

            termination_log_probs = torch.where(
                terminate,
                torch.log(termination_prob + 1e-8),
                torch.log(1 - termination_prob + 1e-8)
            )
            dist = torch.distributions.Normal(
                block_size_float,
                self.actor_critic.get_std().expand_as(block_size_float)
            )

            block_size_log_probs = dist.log_prob(block_size.float())
            log_probs = termination_log_probs + (1 - terminate.float()) * block_size_log_probs

        return action, log_probs, value

    def update(self) -> None:
        if len(self.replay_buffer) < self.ppo_config.minibatch_size:
            return dict()

        self.train()

        batch = self.replay_buffer.sample(len(self.replay_buffer)).to(self.device)

        states = batch["state"]
        next_states = batch["next_state"]
        actions = batch["action"]
        old_log_probs = batch["log_prob"]
        rewards = batch["reward"]
        dones = batch["done"]

        # Calculate advantages by Generalized Advantage Estimation (GAE) using current value function
        with torch.no_grad():
            """
            This block computes the value estimates for the current states and the next states 
            using the critic part of the actor-critic model.

            Using `torch.no_grad()` means we do not track gradients during this computation because 
            these estimates serve as targets for calculating the advantage; they are not directly 
            updated in this backward pass.

            The computed `values` and `next_values` are used to calculate the temporal-difference 
            errors (deltas), which are the building blocks for GAE.
            """
            _, _, values, _ = self.actor_critic(states)
            _, _, next_values, _ = self.actor_critic(next_states)

        advantages, returns = generalized_advantage_estimate(
            gamma=self.ppo_config.gamma,
            lmbda=self.ppo_config.gae_lambda,
            state_value=values.unsqueeze(1),
            next_state_value=next_values.unsqueeze(1),
            reward=rewards.unsqueeze(1),
            done=dones.unsqueeze(1)
        )

        actor_losses, critic_losses, entropy_losses, total_losses = [], [], [], []
        term_losses, block_losses = [], []
        clip_fractions = []
        approx_kls = []

        if self.ppo_config.simulator:
            gs_norm_sim_losses = []
            time_sim_losses = []

        for _ in range(self.ppo_config.epochs):
            term_probs, block_preds, values, cached_states = self.actor_critic(states)
            # term_probs, block_preds, values [batch_size]

            # Create action masks
            terminate_mask = (actions == 0).squeeze(1) # [batch_size]
            continue_mask = ~terminate_mask # [batch_size]
            
            # Calculate termination log probs (Bernoulli distribution)
            term_dist = torch.distributions.Bernoulli(probs=term_probs)
            term_log_probs = term_dist.log_prob(terminate_mask.float()) # [batch_size]
            
            # Calculate block size log probs (Normal distribution)
            block_dist = torch.distributions.Normal(
                loc=block_preds[continue_mask],
                scale=self.actor_critic.get_std().expand_as(block_preds[continue_mask])
            )
            block_log_probs = block_dist.log_prob(actions[continue_mask].float().squeeze(1)) # [continue_size]
            
            # Combine log probabilities
            new_log_probs = torch.zeros_like(old_log_probs) # [batch_size, 1]
            new_log_probs[terminate_mask] = term_log_probs[terminate_mask].unsqueeze(1)
            if continue_mask.any():
                # Get log P(continue) for continue actions
                log_p_continue = term_dist.log_prob(0.0)  # [batch_size]
                log_p_continue = log_p_continue[continue_mask]  # [num_continue]
                
                # Get log P(block_size) for continue actions
                log_p_block = block_log_probs  # [num_continue]
                
                new_log_probs[continue_mask] = (log_p_continue + log_p_block).unsqueeze(1)

            r"""
            The probability ratio is 
            \[ r_t(\theta) = \frac{\pi_{\theta}(a_t | s_t)}{\pi_{\theta_{\text{old}}}(a_t | s_t)} \]
            This ratio measures how much the new policy differs from the old one.
            """
            ratios = (new_log_probs - old_log_probs).exp()

            r"""
            PPO modifies the standard policy gradient update using a clipped surrogate objective:
            \[ L(\theta) = \mathbb{E}_t \left[ \min \left( r_t(\theta) A_t, \text{clip}(r_t(\theta), 1 - \epsilon, 1 + \epsilon) A_t \right) \right] \]
            """
            surr1 = ratios * advantages
            surr2 = torch.clamp(ratios, 1 - self.ppo_config.clip_epsilon,1 + self.ppo_config.clip_epsilon) * advantages
            actor_loss = -torch.min(surr1, surr2).mean()
            critic_loss = self.mse_loss(values, returns.squeeze(1))
            term_entropy = term_dist.entropy().mean()
            block_entropy = block_dist.entropy().mean() if continue_mask.any() else 0.0
            entropy_loss = -(term_entropy + block_entropy)
            
            with torch.no_grad():
                term_loss = -torch.min(
                    surr1[terminate_mask],
                    surr2[terminate_mask]
                ).mean() if terminate_mask.any() else torch.tensor(0.0)
                
                # Block size component loss
                block_loss = -torch.min(
                    surr1[continue_mask],
                    surr2[continue_mask]
                ).mean() if continue_mask.any() else torch.tensor(0.0)

            loss = actor_loss + 0.5 * critic_loss + 0.01 * entropy_loss

            if self.ppo_config.simulator:
                current_features = self.actor_critic.preprocess_inputs(states)
                next_features = self.actor_critic.preprocess_inputs(next_states)
                predicted_gs_norms, predicted_time, _ = self.actor_critic.simulate(
                    current_features["gs_norms"],
                    current_features["last_action"],
                    actions.float(),
                    cached_states
                )

                # Calculate simulator losses
                gs_norm_sim_loss = self.mse_loss(predicted_gs_norms, next_features["gs_norms"])
                time_sim_loss = self.mse_loss(predicted_time, batch["time_taken"])

                loss = loss + 0.1 * gs_norm_sim_loss + 0.1 * time_sim_loss

            self.optimizer.zero_grad()
            loss.backward()

            torch.nn.utils.clip_grad_norm_(
                self.actor_critic.parameters(),
                self.ppo_config.clip_grad_norm
            )
            self.optimizer.step()

            # Logging metrics
            actor_losses.append(actor_loss.item())
            critic_losses.append(critic_loss.item())
            entropy_losses.append(entropy_loss.item())
            total_losses.append(loss.item())
            
            term_losses.append(term_loss.item())
            block_losses.append(block_loss.item())

            if self.ppo_config.simulator:
                gs_norm_sim_losses.append(gs_norm_sim_loss.item())
                time_sim_losses.append(time_sim_loss.item())

            clipped = ((ratios < 1 - self.ppo_config.clip_epsilon)
                       | (ratios > 1 + self.ppo_config.clip_epsilon))
            clip_fractions.append(clipped.float().mean().item())

            approx_kl = (old_log_probs - new_log_probs).mean().item()
            approx_kls.append(approx_kl)

        self.replay_buffer.empty()

        metrics = {
            "update/avg_actor_loss": np.mean(actor_losses),
            "update/avg_critic_loss": np.mean(critic_losses),
            "update/avg_term_loss": np.mean(term_losses),
            "update/avg_block_loss": np.mean(block_losses),
            "update/avg_entropy": np.mean(entropy_losses),
            "update/total_loss": np.mean(total_losses),
            "update/approx_kl": np.mean(approx_kl),
            "update/advantages_mean": advantages.mean().item(),
            "update/advantages_std": advantages.std().item(),
        }
        if self.ppo_config.simulator:
            metrics.update({
                "update/avg_gs_norm_sim_loss": np.mean(gs_norm_sim_losses),
                "update/avg_time_sim_loss": np.mean(time_sim_losses)
            })
        return metrics

    def collect_experiences(self) -> Dict[str, float]:
<<<<<<< HEAD
        action, log_prob, value = self.get_action(self.state)
        next_state, reward, terminated, truncated, next_info = self.env.step(action)
        done = terminated | truncated

        next_state = TensorDict({k: v.to(self.device)
                                for k, v in next_state.items()}, batch_size=[])
        self.store_transition(
            self.state,
            action,
            log_prob,
            reward,
            done,
            next_state,
            next_info["time"] - self.info["time"],
        )
        self.state = next_state
        self.info = next_info
=======
        total_reward = 0.0
        steps = 0
        total_log_prob = 0.0
        total_value = 0.0

        state, info = self.env.reset()
        done = False

        state = TensorDict({k: v.unsqueeze(0).to(self.device)
                           for k, v in state.items()}, batch_size=[])
        while not done:
            action, log_prob, value = self.get_action(state)
            next_state, reward, terminated, truncated, next_info = self.env.step(action)
            done = terminated or truncated

            next_state = TensorDict({k: v.unsqueeze(0).to(self.device)
                                    for k, v in next_state.items()}, batch_size=[])
            self.store_transition(
                state,
                action,
                log_prob,
                torch.tensor([reward], dtype=torch.float32).to(self.device),
                torch.tensor([done], dtype=torch.bool).to(self.device),
                next_state,
                torch.tensor([next_info["time"] - info["time"]],
                             dtype=torch.float32).to(self.device)
            )
            state = next_state
            info = next_info
>>>>>>> 170d383a

        return {
            "episode/reward": reward.sum(),
            "episode/avg_action_log_prob": log_prob.sum().item(),
            "episode/avg_value_estimate": value.sum().item(),
        }

    def evaluate(self, batch: TensorDict) -> Dict:
        self.eval()
        state, info = self.env.reset(options=batch)
        log_defect_history = [info["log_defect"].item()]
        shortest_length_history = [info["shortest_length"].item()]
        time_history = [info["time"].item()]

        done = False
        episode_reward = 0
        steps = 0

        while not done:
            state = state.to(self.device)
            action, _, _ = self.get_action(state)
            next_state, reward, terminated, truncated, info = self.env.step(action)
            log_defect_history.append(info["log_defect"].item())
            shortest_length_history.append(info["shortest_length"].item())
            time_history.append(info["time"].item())
            done = terminated or truncated
            episode_reward += reward.item()
            steps += 1
            state = next_state

        return {
            "reward": episode_reward,
            "steps": steps,
            "shortest_length": min(shortest_length_history),
            "success": float(min(shortest_length_history) < 1.05),
            "time": time_history[-1] - time_history[0],
            "length_improvement": shortest_length_history[0] - min(shortest_length_history)
        }
    
    def save(self, path: Path):
        checkpoint = {
            'state_dict': self.state_dict(),
            'ppo_config': self.ppo_config,
        }
        torch.save(checkpoint, path)
        return<|MERGE_RESOLUTION|>--- conflicted
+++ resolved
@@ -386,26 +386,6 @@
         }, batch_size=[action.size(0)])
         self.replay_buffer.extend(list(td.split([1 for _ in range(td.batch_size[0])], dim=0)))
 
-<<<<<<< HEAD
-    def _mask_logits(self, logits, basis_dim, last_action):
-        # logits [batch_size, action_dim]
-        # basis_dim [batch_size]
-        # last_action [batch_size]
-        indices = torch.arange(self.action_dim, device=logits.device).unsqueeze(0).expand_as(logits)
-        thresholds = last_action.unsqueeze(1).expand_as(logits)
-        basis_dim_ = basis_dim.unsqueeze(1).expand_as(logits)
-        # mask entries which are False will be masked out
-        # indices >= thresholds are entries not smaller than previous block size
-        # indices <= basis_dim are entries with block size smaller than dim
-        # indices == 0 is the termination action
-        mask = ((indices >= thresholds) & (indices <= basis_dim_)) | (indices == 0) # [batch_size, action_dim]
-        return logits.masked_fill(~mask, float('-inf'))
-
-    def get_action(self, state: TensorDict) -> Tuple[int, float, float]:
-        with torch.no_grad():
-            logits, value, _ = self.actor_critic(state)
-        masked_logits = self._mask_logits(logits, state["basis_dim"], state["last_action"])
-=======
     def get_action(self, state: TensorDict) -> Tuple[int, float, float]:
         with torch.no_grad():
             termination_prob, block_size_float, value, _ = self.actor_critic(state)
@@ -417,7 +397,6 @@
             block_size = torch.round(block_size_float).int() # block sizes are integers
             block_size = torch.clamp(block_size, min=last_action + 1, max=basis_dim) # ensure block size is within valid range
             action = torch.where(terminate, torch.tensor(0, device=block_size.device), block_size - 1) # consolidate action ids
->>>>>>> 170d383a
 
             termination_log_probs = torch.where(
                 terminate,
@@ -488,7 +467,7 @@
             # term_probs, block_preds, values [batch_size]
 
             # Create action masks
-            terminate_mask = (actions == 0).squeeze(1) # [batch_size]
+            terminate_mask = (actions == 0) # [batch_size]
             continue_mask = ~terminate_mask # [batch_size]
             
             # Calculate termination log probs (Bernoulli distribution)
@@ -500,11 +479,11 @@
                 loc=block_preds[continue_mask],
                 scale=self.actor_critic.get_std().expand_as(block_preds[continue_mask])
             )
-            block_log_probs = block_dist.log_prob(actions[continue_mask].float().squeeze(1)) # [continue_size]
+            block_log_probs = block_dist.log_prob(actions[continue_mask].float()) # [continue_size]
             
             # Combine log probabilities
             new_log_probs = torch.zeros_like(old_log_probs) # [batch_size, 1]
-            new_log_probs[terminate_mask] = term_log_probs[terminate_mask].unsqueeze(1)
+            new_log_probs[terminate_mask] = term_log_probs[terminate_mask]
             if continue_mask.any():
                 # Get log P(continue) for continue actions
                 log_p_continue = term_dist.log_prob(0.0)  # [batch_size]
@@ -513,7 +492,7 @@
                 # Get log P(block_size) for continue actions
                 log_p_block = block_log_probs  # [num_continue]
                 
-                new_log_probs[continue_mask] = (log_p_continue + log_p_block).unsqueeze(1)
+                new_log_probs[continue_mask] = (log_p_continue + log_p_block)
 
             r"""
             The probability ratio is 
@@ -614,7 +593,6 @@
         return metrics
 
     def collect_experiences(self) -> Dict[str, float]:
-<<<<<<< HEAD
         action, log_prob, value = self.get_action(self.state)
         next_state, reward, terminated, truncated, next_info = self.env.step(action)
         done = terminated | truncated
@@ -632,37 +610,6 @@
         )
         self.state = next_state
         self.info = next_info
-=======
-        total_reward = 0.0
-        steps = 0
-        total_log_prob = 0.0
-        total_value = 0.0
-
-        state, info = self.env.reset()
-        done = False
-
-        state = TensorDict({k: v.unsqueeze(0).to(self.device)
-                           for k, v in state.items()}, batch_size=[])
-        while not done:
-            action, log_prob, value = self.get_action(state)
-            next_state, reward, terminated, truncated, next_info = self.env.step(action)
-            done = terminated or truncated
-
-            next_state = TensorDict({k: v.unsqueeze(0).to(self.device)
-                                    for k, v in next_state.items()}, batch_size=[])
-            self.store_transition(
-                state,
-                action,
-                log_prob,
-                torch.tensor([reward], dtype=torch.float32).to(self.device),
-                torch.tensor([done], dtype=torch.bool).to(self.device),
-                next_state,
-                torch.tensor([next_info["time"] - info["time"]],
-                             dtype=torch.float32).to(self.device)
-            )
-            state = next_state
-            info = next_info
->>>>>>> 170d383a
 
         return {
             "episode/reward": reward.sum(),
