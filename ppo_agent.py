--- conflicted
+++ resolved
@@ -78,11 +78,6 @@
         super().__init__()
         self.action_dim = action_dim
         self.max_basis_dim = max_basis_dim
-<<<<<<< HEAD
-
-        self.dropout_p = dropout_p
-=======
->>>>>>> ac89f7d4
 
         self.gs_norms_features_hidden_dim = 128
         self.action_embedding_dim = 8
@@ -97,15 +92,10 @@
             max_len=self.max_basis_dim
         )
 
-<<<<<<< HEAD
-        self.action_embedding = nn.Embedding(
-            action_dim + 1, self.action_embedding_dim)
-=======
         self.action_embedding = nn.Sequential(
             nn.Linear(1, self.action_embedding_dim),
             nn.LeakyReLU()
         )
->>>>>>> ac89f7d4
 
         self.combined_feature_dim = self.gs_norms_features_hidden_dim + \
             self.action_embedding_dim
@@ -131,7 +121,6 @@
             nn.Linear(self.actor_hidden_dim, 1),
         )
 
-<<<<<<< HEAD
         decoder_layer = nn.TransformerDecoderLayer(
             d_model=self.gs_norms_features_hidden_dim + self.action_embedding_dim,
             nhead=4,
@@ -151,8 +140,6 @@
             nn.Linear(self.combined_feature_dim, 1)
         )
 
-=======
->>>>>>> ac89f7d4
     def forward(self, tensordict: TensorDict) -> Tuple[torch.Tensor, torch.Tensor]:
         tensordict = self.preprocess_inputs(tensordict)
 
@@ -164,7 +151,7 @@
         gs_norms_features = gs_norms_features.mean(dim=1)
 
         action_embedding = self.action_embedding(
-            tensordict["last_action"].long()).squeeze(1)
+            tensordict["last_action"]).squeeze(1)
         # Combine all features
         combined = torch.cat([
             gs_norms_features,
@@ -173,21 +160,6 @@
 
         # Forward through actor and critic heads
         return self.actor(combined), self.critic(combined).squeeze(-1)
-
-<<<<<<< HEAD
-    @staticmethod
-    def preprocess_inputs(tensordict: TensorDict) -> TensorDict:
-        basis = tensordict["basis"]
-
-        # Q has orthonormal rows, hence diagonal elements of R are the GS norms
-        _, R = torch.linalg.qr(basis)
-        gs_norms = torch.abs(torch.diagonal(R, dim1=-2, dim2=-1))
-
-        # Create and return TensorDict with all features
-        return TensorDict({
-            "gs_norms": gs_norms,
-            "last_action": tensordict["last_action"]
-        }, batch_size=[])
 
     def simulate(self, current_gs_norms: torch.Tensor, previous_action: torch.Tensor, current_action: torch.Tensor) -> Tuple[torch.Tensor, torch.Tensor]:
         """
@@ -211,9 +183,9 @@
             torch.full((batch_size,), basis_dim, device=device)
         )  # [batch_size, basis_dim, hidden_dim]
         prev_action_embedding = self.action_embedding(
-            previous_action.long()).squeeze(1)
+            previous_action).squeeze(1)
         current_action_embedding = self.action_embedding(
-            current_action.long()).squeeze(1)
+            current_action).squeeze(1)
 
         time_sim_context = torch.cat([
             encoded_gs_norms.mean(dim=1),
@@ -269,32 +241,20 @@
 
         return simulated_gs_norms, simulated_time.squeeze(-1)
 
-=======
->>>>>>> ac89f7d4
     def preprocess_inputs(self, tensordict: TensorDict) -> TensorDict:
         basis = tensordict["basis"]
         basis_dim = tensordict["basis_dim"]
         batch_size = basis.size(0)
         max_basis_dim = self.max_basis_dim
         device = basis.device
-<<<<<<< HEAD
 
         gs_norms = torch.zeros(batch_size, max_basis_dim, device=device)
 
-=======
-
-        gs_norms = torch.zeros(batch_size, max_basis_dim, device=device)
-
->>>>>>> ac89f7d4
         for i in range(batch_size):
             actual_dim = basis_dim[i].item()
             actual_basis = basis[i, :actual_dim, :actual_dim]
             _, R = torch.linalg.qr(actual_basis)
             diag = torch.diag(R).abs()
-<<<<<<< HEAD
-=======
-            diag = torch.log(diag + 1e-8)
->>>>>>> ac89f7d4
             gs_norms[i, :actual_dim] = diag
 
         return TensorDict({
@@ -364,12 +324,8 @@
                 "basis": next_state["basis"],
                 "last_action": next_state["last_action"],
                 "basis_dim": next_state["basis_dim"]
-<<<<<<< HEAD
             },
             "time_taken": time_taken
-=======
-            }
->>>>>>> ac89f7d4
         }, batch_size=[action.size(0)])
         self.replay_buffer.add(td)
 
@@ -457,14 +413,13 @@
             actor_loss = -torch.min(surr1, surr2).mean()
             critic_loss = self.mse_loss(values, returns.squeeze(1))
             entropy_loss = -dist.entropy().mean()
-<<<<<<< HEAD
 
             current_features = self.actor_critic.preprocess_inputs(states)
             next_features = self.actor_critic.preprocess_inputs(next_states)
             predicted_gs_norms, predicted_time = self.actor_critic.simulate(
                 current_features["gs_norms"],
                 current_features["last_action"],
-                actions)
+                actions.float())
 
             # Calculate simulator losses
             gs_norm_sim_loss = torch.nn.functional.mse_loss(
@@ -474,9 +429,6 @@
 
             loss = actor_loss + 0.5 * critic_loss + 0.01 * \
                 entropy_loss + 0.1 * gs_norm_sim_loss + 0.1 * time_sim_loss
-=======
-            loss = actor_loss + 0.5 * critic_loss + 0.01 * entropy_loss
->>>>>>> ac89f7d4
 
             self.optimizer.zero_grad()
             loss.backward()
@@ -490,22 +442,14 @@
         return avg_reward
 
     def collect_experiences(self) -> float:
-<<<<<<< HEAD
         state, info = self.env.reset()
-=======
-        state, _ = self.env.reset()
->>>>>>> ac89f7d4
         done = False
 
         state = TensorDict({k: v.unsqueeze(0).to(self.device)
                            for k, v in state.items()}, batch_size=[])
         while not done:
             action, log_prob, _ = self.get_action(state.to(self.device))
-<<<<<<< HEAD
             next_state, reward, terminated, truncated, next_info = self.env.step(
-=======
-            next_state, reward, terminated, truncated, _ = self.env.step(
->>>>>>> ac89f7d4
                 action)
             done = terminated or truncated
 
@@ -517,18 +461,12 @@
                 log_prob,
                 torch.tensor([reward], dtype=torch.float32).to(self.device),
                 torch.tensor([done], dtype=torch.bool).to(self.device),
-<<<<<<< HEAD
                 next_state,
                 torch.tensor([next_info["time"] - info["time"]],
                              dtype=torch.float32).to(self.device)
             )
             state = next_state
             info = next_info
-=======
-                next_state
-            )
-            state = next_state
->>>>>>> ac89f7d4
         return
 
     def evaluate(self, dataloader: DataLoader, device: Union[torch.device, str]) -> Dict[str, float]:
